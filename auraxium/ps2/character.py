"""Character class definition."""

import logging
from typing import Any, ClassVar, Final, List, Optional, Tuple, Union

from ..base import Named
from ..cache import TLRUCache
from ..census import Query
from ..client import Client
from ..errors import NotFoundError
from ..models import CharacterAchievement, TitleData, CharacterData
from ..proxy import InstanceProxy, SequenceProxy
from ..request import extract_payload, extract_single
from ..types import CensusData

from .faction import Faction
from .item import Item
from .outfit import Outfit, OutfitMember
from .profile import Profile
from .world import World

log = logging.getLogger('auraxium.ps2')


class Title(Named, cache_size=300, cache_ttu=300.0):
    """A title selectable by a character."""

    collection = 'title'
    data: TitleData
    id_field = 'title_id'

    @staticmethod
    def _build_dataclass(data: CensusData) -> TitleData:
        return TitleData.from_census(data)


class Character(Named, cache_size=256, cache_ttu=30.0):
    """A player-controlled fighter."""

    _cache: ClassVar[TLRUCache[Union[int, str], 'Character']]
    collection = 'character'
    data: CharacterData
    id_field = 'character_id'

    async def achievements(self, **kwargs: Any) -> List[CharacterAchievement]:
        """Return the achievement status for a character."""
        collection: Final[str] = 'characters_achievement'
        query = Query(collection, service_id=self._client.service_id, **kwargs)
        query.limit(5000)
        query.add_term(field=self.id_field, value=self.id)
        payload = await self._client.request(query)
        data = extract_payload(payload, collection)
        return [CharacterAchievement.from_census(d) for d in data]

    @staticmethod
    def _build_dataclass(data: CensusData) -> CharacterData:
        return CharacterData.from_census(data)

    async def currency(self) -> Tuple[int, int]:
        """Return the currencies of the character.

        This returns a tuple of the number of Nanites and ASP tokens
        available to the player.

        Other currencies are not exposed to the API as of the writing
        of this module.
        """
        collection: Final[str] = 'characters_currency'
        query = Query(collection, service_id=self._client.service_id)
        query.add_term(field=self.id_field, value=self.id)
        payload = await self._client.request(query)
        data = extract_single(payload, collection)
        return int(data['quantity']), int(data['prestige_currency'])

    async def directive(self, results: int = 1,
                        **kwargs: Any) -> List[CensusData]:
        """Query the directive status for this character."""
        collection: Final[str] = 'characters_directive'
        query = Query(collection, service_id=self._client.service_id, **kwargs)
        query.add_term(field=self.id_field, value=self.id)
        query.limit(results)
        payload = await self._client.request(query)
        data = extract_payload(payload, collection)
        return data

    async def directive_objective(self, results: int = 1,
                                  **kwargs: Any) -> List[CensusData]:
        """Query the objective status for a directive."""
        collection: Final[str] = 'characters_directive_objective'
        query = Query(collection, service_id=self._client.service_id, **kwargs)
        query.add_term(field=self.id_field, value=self.id)
        query.limit(results)
        payload = await self._client.request(query)
        data = extract_payload(payload, collection)
        return data

    async def directive_tier(self, results: int = 1,
                             **kwargs: Any) -> List[CensusData]:
        """Query the directive tier status for this character."""
        collection: Final[str] = 'characters_directive_tier'
        query = Query(collection, service_id=self._client.service_id, **kwargs)
        query.add_term(field=self.id_field, value=self.id)
        query.limit(results)
        payload = await self._client.request(query)
        data = extract_payload(payload, collection)
        return data

    async def directive_tree(self, results: int = 1,
                             **kwargs: Any) -> List[CensusData]:
        """Query the directive tree status for this character."""
        collection: Final[str] = 'characters_directive_tree'
        query = Query(collection, service_id=self._client.service_id, **kwargs)
        query.add_term(field=self.id_field, value=self.id)
        query.limit(results)
        payload = await self._client.request(query)
        data = extract_payload(payload, collection)
        return data

    async def events(self, **kwargs: Any) -> List[CensusData]:
        """Return and process past events for this character.

        This provides a REST endpoint for past character events.

        This is always limited to at most 1000 return values. Use the
        begin and end parameters to poll more data.
        """
        collection: Final[str] = 'characters_event'
        query = Query(collection, service_id=self._client.service_id, **kwargs)
        query.add_term(field=self.id_field, value=self.id)
        query.limit(1000)
        payload = await self._client.request(query)
        data = extract_payload(payload, collection=collection)
        return data

    async def events_grouped(self, **kwargs: Any) -> List[CensusData]:
        """Used to obtain kills and deaths on a per-player basis."""
        collection: Final[str] = 'characters_event_grouped'
        query = Query(collection, service_id=self._client.service_id, **kwargs)
        query.add_term(field=self.id_field, value=self.id)
        query.limit(100_000)
        payload = await self._client.request(query)
        data = extract_payload(payload, collection=collection)
        return data

    def faction(self) -> InstanceProxy[Faction]:
        """Return the faction of the character.

        This returns an :class:`auraxium.proxy.InstanceProxy`.
        """
        query = Query(Faction.collection, service_id=self._client.service_id)
        query.add_term(field=Faction.id_field, value=self.data.faction_id)
        return InstanceProxy(Faction, query, client=self._client)

    async def friends(self) -> List['Character']:
        """Return the friends list of the character."""
        # NOTE: Due to the strange formatting of the characters_friend
        # collection, I does not seem possible to retrieve the associated
        # characters through joins.
        # This is solved through a second query matching the IDs, though this
        # does slow this query down dramatically.
        collection: Final[str] = 'characters_friend'
        query = Query(collection, service_id=self._client.service_id)
        query.add_term(field=Character.id_field, value=self.id)
        join = query.create_join(self.collection)
        join.set_list(True)
        payload = await self._client.request(query)
        data = extract_single(payload, collection)
        character_ids: List[str] = [
            str(d['character_id']) for d in data['friend_list']]
        characters = await Character.find(
            results=len(character_ids), client=self._client,
            character_id=','.join(character_ids))
        return characters

    @classmethod
<<<<<<< HEAD
    async def get_by_id(cls, id_: int, *, client: Client
                        ) -> Optional['Character']:
        """Retrieve a character by their unique ID."""
        log.debug('<%s:%d> requested', cls.__name__, id_)
        if (instance := cls._cache.get(id_)) is not None:
            log.debug('%r restored from cache', instance)
            return instance
        log.debug('<%s:%d> not cached, generating API query...',
                  cls.__name__, id_)
        query = Query(cls.collection, service_id=client.service_id,
                      character_id=id_).limit(1)
        data = await client.request(query)
        try:
            payload = extract_single(data, cls.collection)
        except NotFoundError:
            return None
        return cls(payload, client=client)

    @classmethod
=======
>>>>>>> 6e99bd09
    async def get_by_name(cls, name: str, *, locale: str = 'en', client: Client
                          ) -> Optional['Character']:
        """Retrieve an object by its unique name.

        This query is always case-insensitive.
        """
        log.debug('%s "%s"[%s] requested', cls.__name__, name, locale)
        if (instance := cls._cache.get(f'_{name.lower()}')) is not None:
            log.debug('%r restored from cache', instance)
            return instance
        log.debug('%s "%s"[%s] not cached, generating API query...',
                  cls.__name__, name, locale)
        query = Query(cls.collection, service_id=client.service_id,
                      name__first_lower=name.lower()).limit(1)
        data = await client.request(query)
        try:
            payload = extract_single(data, cls.collection)
        except NotFoundError:
            return None
        return cls(payload, client=client)

    @classmethod
    async def get_online(cls, id_: int, *args: int, client: Client
                         ) -> List['Character']:
        """Retrieve the characters that are online from a list."""
        char_ids = [id_]
        char_ids.extend(args)
        log.debug('Retrieving online status for %s characters', len(char_ids))
        query = Query(cls.collection, service_id=client.service_id,
                      character_id=','.join(str(c) for c in char_ids))
        query.limit(len(char_ids)).resolve('online_status')
        data = await client.request(query)
        payload = extract_payload(data, cls.collection)
        return [cls(c, client=client) for c in payload
                if int(c['online_status'])]

    def items(self) -> SequenceProxy[Item]:
        """Return the items available to the character.

        This returns a :class:`auraxium.proxy.SequenceProxy`.
        """
        collection: Final[str] = 'characters_item'
        query = Query(collection, service_id=self._client.service_id)
        query.add_term(field=self.id_field, value=self.id)
        query.limit(5000)
        join = query.create_join(Item.collection)
        join.set_fields(Item.id_field)
        return SequenceProxy(Item, query, client=self._client)

    async def is_online(self) -> bool:
        """Return whether the given character is online."""
        return bool(int(await self.online_status()))

    def name(self, locale: str = 'en') -> str:
        """Return the unique name of the player.

        Since character names are not localised, the "locale" keyword
        argument is ignored.

        This will always return the capitalised version of the name.
        Use the built-int str.lower() method for a lowercase version.
        """
        return str(self.data.name.first)

    async def name_long(self) -> str:
        """Return the full name of the player.

        This includes an optional player title if the player has
        selected one.
        """
        if (title := await self.title()) is not None:
            return f'{title.name()} {self.name()}'
        return self.name()

    async def online_status(self) -> int:
        """Return the online status of the character.

        This returns 0 if the character is offline, or the world_id of
        the server they are logged into.
        """
        collection: Final[str] = 'characters_online_status'
        query = Query(collection, service_id=self._client.service_id)
        query.add_term(field=self.id_field, value=self.id)
        payload = await self._client.request(query)
        data = extract_single(payload, collection)
        return int(data['online_status'])

    def outfit(self) -> InstanceProxy[Outfit]:
        """Return the outfit of the character, if any.

        This returns an :class:`auraxium.proxy.InstanceProxy`.
        """
        collection: Final[str] = 'outfit_member_extended'
        query = Query(collection, service_id=self._client.service_id)
        query.add_term(field=self.id_field, value=self.id)
        return InstanceProxy(Outfit, query, client=self._client)

    def outfit_member(self) -> InstanceProxy[OutfitMember]:
        """Return the outfit member of the character, if any.

        This returns an :class:`auraxium.proxy.InstanceProxy`.
        """
        query = Query(
            OutfitMember.collection, service_id=self._client.service_id)
        query.add_term(field=self.id_field, value=self.id)
        return InstanceProxy(OutfitMember, query, client=self._client)

    def profile(self) -> InstanceProxy[Profile]:
        """Return the last played profile of the character.

        This returns an :class:`auraxium.proxy.InstanceProxy`.
        """
        query = Query(Profile.collection, service_id=self._client.service_id)
        query.add_term(field=Profile.id_field, value=self.data.profile_id)
        return InstanceProxy(Profile, query, client=self._client)

    async def skill(self, results: int = 1, **kwargs: Any) -> List[CensusData]:
        """Return the skills unlocked by this character."""
        collection: Final[str] = 'characters_skill'
        query = Query(collection, service_id=self._client.service_id, **kwargs)
        query.add_term(field=self.id_field, value=self.id)
        query.limit(results)
        payload = await self._client.request(query)
        data = extract_payload(payload, collection)
        return data

    async def stat(self, results: int = 1, **kwargs: Any) -> List[CensusData]:
        """Return global statistics for this character."""
        collection: Final[str] = 'characters_skill'
        query = Query(collection, service_id=self._client.service_id, **kwargs)
        query.add_term(field=self.id_field, value=self.id)
        query.limit(results)
        payload = await self._client.request(query)
        data = extract_payload(payload, collection)
        return data

    async def stat_by_faction(self, results: int = 1,
                              **kwargs: Any) -> List[CensusData]:
        """Return faction-specific statistics for this character."""
        collection: Final[str] = 'characters_stat_by_faction'
        query = Query(collection, service_id=self._client.service_id, **kwargs)
        query.add_term(field=self.id_field, value=self.id)
        query.limit(results)
        payload = await self._client.request(query)
        data = extract_payload(payload, collection)
        return data

    async def stat_history(self, results: int = 1,
                           **kwargs: Any) -> List[CensusData]:
        """Return historical statistics for this character."""
        collection: Final[str] = 'characters_stat_history'
        query = Query(collection, service_id=self._client.service_id, **kwargs)
        query.add_term(field=self.id_field, value=self.id)
        query.limit(results)
        payload = await self._client.request(query)
        data = extract_payload(payload, collection)
        return data

    async def weapon_stat(self, results: int = 1,
                          **kwargs: Any) -> List[CensusData]:
        """Return weapon-specific statistics for this character."""
        collection: Final[str] = 'characters_weapon_stat'
        query = Query(collection, service_id=self._client.service_id, **kwargs)
        query.add_term(field=self.id_field, value=self.id)
        query.limit(results)
        payload = await self._client.request(query)
        data = extract_payload(payload, collection)
        return data

    async def weapon_stat_by_faction(self, results: int = 1,
                                     **kwargs: Any) -> List[CensusData]:
        """Return per-faction weapon statistics for this character."""
        collection: Final[str] = 'characters_weapon_stat_by_faction'
        query = Query(collection, service_id=self._client.service_id, **kwargs)
        query.add_term(field=self.id_field, value=self.id)
        query.limit(results)
        payload = await self._client.request(query)
        data = extract_payload(payload, collection)
        return data

    def title(self) -> InstanceProxy[Title]:
        """Return the current title of the character, if any.

        This returns an :class:`auraxium.proxy.InstanceProxy`.
        """
        title_id = self.data.title_id or -1
        query = Query(Title.collection, service_id=self._client.service_id)
        query.add_term(field=Title.id_field, value=title_id)
        return InstanceProxy(Title, query, client=self._client)

    def world(self) -> InstanceProxy[World]:
        """Return the world of the character.

        This returns an :class:`auraxium.proxy.InstanceProxy`.
        """
        collection: Final[str] = 'characters_world'
        query = Query(collection, service_id=self._client.service_id)
        query.add_term(field=self.id_field, value=self.id)
        join = query.create_join(World.collection)
        join.set_fields('world_id')
        return InstanceProxy(World, query, client=self._client)<|MERGE_RESOLUTION|>--- conflicted
+++ resolved
@@ -173,28 +173,6 @@
         return characters
 
     @classmethod
-<<<<<<< HEAD
-    async def get_by_id(cls, id_: int, *, client: Client
-                        ) -> Optional['Character']:
-        """Retrieve a character by their unique ID."""
-        log.debug('<%s:%d> requested', cls.__name__, id_)
-        if (instance := cls._cache.get(id_)) is not None:
-            log.debug('%r restored from cache', instance)
-            return instance
-        log.debug('<%s:%d> not cached, generating API query...',
-                  cls.__name__, id_)
-        query = Query(cls.collection, service_id=client.service_id,
-                      character_id=id_).limit(1)
-        data = await client.request(query)
-        try:
-            payload = extract_single(data, cls.collection)
-        except NotFoundError:
-            return None
-        return cls(payload, client=client)
-
-    @classmethod
-=======
->>>>>>> 6e99bd09
     async def get_by_name(cls, name: str, *, locale: str = 'en', client: Client
                           ) -> Optional['Character']:
         """Retrieve an object by its unique name.
