"""Define the proxy object system."""

import asyncio
import copy
import datetime
import warnings
from typing import (Any, Awaitable, Dict, Generator, Generic, List, Optional,
                    Type, TypeVar)

from .base import Ps2Object
from .census import JoinedQuery, Query
from ._rest import RequestClient, extract_payload
from .types import CensusData

__all__ = [
    'InstanceProxy',
    'Proxy',
    'SequenceProxy'
]

_Ps2ObjectT = TypeVar('_Ps2ObjectT', bound=Ps2Object)


class Proxy(Generic[_Ps2ObjectT]):
    """Base class for any proxy objects.

    The query object passed must specify the parent field name for all
    of its joins. This is necessary to allow parsing of the payload.

    Additionally, this currently does not support custom insertion
    fields.

    .. attribute:: query
       :type: auraxium.census.Query

       The API query used to populate the proxy object.
    """

    def __init__(self, type_: Type[_Ps2ObjectT], query: Query,
                 client: RequestClient, lifetime: float = 60.0) -> None:
        """Initialise the proxy.

        Note that the lifetime argument may not exceed the UTC epoch
        seconds due to the way this value is initialised.

        :param type_: The object type represented by the proxy.
        :type type_: type[auraxium.base.Ps2Object]
        :param auraxium.census.Query query: The query used to retrieve
           the data.
        :param float lifetime: The time-to-use of the retrieved data.
        """
        self._type = type_
        self.query: Query = query
        self._client = client
        self._ttu = lifetime
        self._data: List[_Ps2ObjectT]
        self._index: int
        self._lock = asyncio.Lock()
<<<<<<< HEAD
        self._last_fetched = datetime.datetime.fromtimestamp(0, datetime.UTC)
        max_age = datetime.datetime.now(datetime.UTC) - self._last_fetched
=======
        self._last_fetched = datetime.datetime.fromtimestamp(
            0, datetime.timezone.utc)
        max_age = datetime.datetime.now(
            datetime.timezone.utc) - self._last_fetched
>>>>>>> d88a6451
        assert self._ttu < max_age.total_seconds()

    async def _poll(self) -> None:
        """Query the API, retrieving the data.

        This method uses a lock to ensure it does not try to query the
        same object multiple times.
        """
        async with self._lock:
            payload = await self._client.request(self.query)
            list_ = self._resolve_nested_payload(payload)
            self._data = [self._type(d, client=self._client) for d in list_]
<<<<<<< HEAD
            self._last_fetched = datetime.datetime.now(datetime.UTC)
=======
            self._last_fetched = datetime.datetime.now(datetime.timezone.utc)
>>>>>>> d88a6451

    def _resolve_nested_payload(self, payload: CensusData) -> List[CensusData]:
        """Resolve the object payload.

        This introspects the given query to determine the sub-key for
        the actual object to return.

        :param payload: The raw payload returned from the API.
        :type payload: auraxium.types.CensusData
        :raises RuntimeError: Raised if the query has more than one
           join (this is not yet supported).
        :raises RuntimeError: Raised if the parent field of a query is
           not given.
        :return: The native list of payloads, ready for instantiation.
        """

        def resolve_join(join: JoinedQuery, parent: List[Dict[str, Any]]
                         ) -> List[Dict[str, Any]]:
            # NOTE: The parent list will always be a list of all items the join
            # has been applied to. The resulting list should be a merged set of
            # the elements therein.
            assert join.data.collection is not None
            if (on_ := join.data.field_on) is None:
                raise RuntimeError('Parent field of None not supported')
            # Filter out the payload sub-dict corresponding to the given join
            data: List[Dict[str, Any]] = []
            for element in parent:
                value = element.get(f'{on_}_join_{join.data.collection}')
                if value is None:
                    continue
                if join.data.is_list:
                    data.extend(value)
                else:
                    data.append(value)
            # Recursively resolve any inner joins
            if join.joins:
                parent = data
                data = []
                for inner in join.joins:
                    data.extend(resolve_join(inner, parent))
            return data

        # Main query
        assert self.query.data.collection is not None
        data = extract_payload(payload, self.query.data.collection)
        # Resolve any joins
        if self.query.joins:
            parent = copy.copy(data)
            # If any joins were defined, resolve each of the joins and merge
            # their outputs before returning
            data.clear()
            for join in self.query.joins:
                data.extend(resolve_join(join, parent))
        return data


class SequenceProxy(Proxy[_Ps2ObjectT], Awaitable[List[_Ps2ObjectT]]):
    """Proxy for lists of results.

    This object supports asynchronous iteration (in which case all
    elements are returned in a single request prior to iteration).

    Alternatively, you can await it to receive a list of elements.

    Use this if your joins return a list of objects.
    """

    def __aiter__(self) -> 'SequenceProxy[_Ps2ObjectT]':
        self._index = -1
        return self

    async def __anext__(self) -> _Ps2ObjectT:
<<<<<<< HEAD
        age = datetime.datetime.now(datetime.UTC) - self._last_fetched
=======
        age = datetime.datetime.now(datetime.timezone.utc) - self._last_fetched
>>>>>>> d88a6451
        if age.total_seconds() > self._ttu:
            if self._index > -1:
                warnings.warn('Data went stale during iteration, polling new')
            await self._poll()
        self._index += 1
        try:
            return self._data[self._index]
        except IndexError as err:
            raise StopAsyncIteration from err

    def __await__(self) -> Generator[Any, None, List[_Ps2ObjectT]]:
        return self.flatten().__await__()

    async def flatten(self) -> List[_Ps2ObjectT]:
        """Retrieve all elements in the response as a list.

        :return: A list of instantiated objects.
        """
        return [e async for e in self]


class InstanceProxy(Proxy[_Ps2ObjectT]):
    """Proxy for a single result.

    This object can be awaited to retrieve the actual data.

    Use this if your joins return a single object.
    """

    def __await__(self) -> Generator[Any, None, Optional[_Ps2ObjectT]]:
        return self.resolve().__await__()

    async def resolve(self) -> Optional[_Ps2ObjectT]:
        """Return the proxy object.

        :return: The object, or :obj:`None` if no match was found.
        """
<<<<<<< HEAD
        age = datetime.datetime.now(datetime.UTC) - self._last_fetched
=======
        age = datetime.datetime.now(datetime.timezone.utc) - self._last_fetched
>>>>>>> d88a6451
        if age.total_seconds() > self._ttu:
            await self._poll()
        try:
            return self._data[0]
        except IndexError:
            return None<|MERGE_RESOLUTION|>--- conflicted
+++ resolved
@@ -56,15 +56,10 @@
         self._data: List[_Ps2ObjectT]
         self._index: int
         self._lock = asyncio.Lock()
-<<<<<<< HEAD
-        self._last_fetched = datetime.datetime.fromtimestamp(0, datetime.UTC)
-        max_age = datetime.datetime.now(datetime.UTC) - self._last_fetched
-=======
         self._last_fetched = datetime.datetime.fromtimestamp(
             0, datetime.timezone.utc)
         max_age = datetime.datetime.now(
             datetime.timezone.utc) - self._last_fetched
->>>>>>> d88a6451
         assert self._ttu < max_age.total_seconds()
 
     async def _poll(self) -> None:
@@ -77,11 +72,7 @@
             payload = await self._client.request(self.query)
             list_ = self._resolve_nested_payload(payload)
             self._data = [self._type(d, client=self._client) for d in list_]
-<<<<<<< HEAD
-            self._last_fetched = datetime.datetime.now(datetime.UTC)
-=======
             self._last_fetched = datetime.datetime.now(datetime.timezone.utc)
->>>>>>> d88a6451
 
     def _resolve_nested_payload(self, payload: CensusData) -> List[CensusData]:
         """Resolve the object payload.
@@ -154,11 +145,7 @@
         return self
 
     async def __anext__(self) -> _Ps2ObjectT:
-<<<<<<< HEAD
-        age = datetime.datetime.now(datetime.UTC) - self._last_fetched
-=======
         age = datetime.datetime.now(datetime.timezone.utc) - self._last_fetched
->>>>>>> d88a6451
         if age.total_seconds() > self._ttu:
             if self._index > -1:
                 warnings.warn('Data went stale during iteration, polling new')
@@ -196,11 +183,7 @@
 
         :return: The object, or :obj:`None` if no match was found.
         """
-<<<<<<< HEAD
-        age = datetime.datetime.now(datetime.UTC) - self._last_fetched
-=======
         age = datetime.datetime.now(datetime.timezone.utc) - self._last_fetched
->>>>>>> d88a6451
         if age.total_seconds() > self._ttu:
             await self._poll()
         try:
